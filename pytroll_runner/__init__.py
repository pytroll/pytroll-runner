"""Generic runner.

Example config file:

publisher_config:
  # at least one of the following two needs to be provided. If both are present, expected_files will take precedence
  expected_files: /tmp/pytest-of-a001673/pytest-169/test_fake_publisher0/file?.bla
  output_files_log_regex: "Written output file : (.*.nc)"
  publisher_settings:
    nameservers: false
    port: 1979
  static_metadata:
    sensor: thermometer
  topic: /hi/there
script:
  command: /tmp/pytest-of-a001673/pytest-169/test_fake_publisher0/myscript_bla.sh
  workers: 4
subscriber_config:
  addresses:
  - ipc://bla
  nameserver: false


"""
import argparse
import logging
import logging.config
import os
import re
from contextlib import closing
from functools import partial
from glob import glob
from multiprocessing.pool import ThreadPool
from pathlib import Path
from subprocess import PIPE, Popen

import yaml
from posttroll.message import Message
from posttroll.publisher import create_publisher_from_dict_config
from posttroll.subscriber import create_subscriber_from_dict_config

logger = logging.getLogger("pytroll-runner")

def main(args: list[str] | None = None):
    """Main script."""
    parsed_args = parse_args(args=args)
    setup_logging(parsed_args.log_config)

    logger.info("Start generic pytroll-runner")
    return run_and_publish(parsed_args.config_file, parsed_args.message_file)


def setup_logging(config_file: str | None):
    """Setup the logging from a log config yaml file."""
    if config_file is not None:
        with open(config_file) as fd:
            log_dict = yaml.safe_load(fd.read())
            logging.config.dictConfig(log_dict)
            return


def parse_args(args: list[str] | None = None):
    """Parse command line arguments."""
    parser = argparse.ArgumentParser("Pytroll Runner",
                                     description="Automate third party software in a pytroll environment")
    parser.add_argument("config_file",
                        help="The configuration file to run on.",
                        type=Path)
    parser.add_argument("-l", "--log_config",
                        help="The log configuration yaml file.",
                        default=None)
    parser.add_argument("-m", "--message-file",
                        help="A file containing messages to process.",
                        default=None)
    return parser.parse_args(args)


def run_and_publish(config_file: Path, message_file: str | None = None):
    """Run the command and publish the expected files."""
    command_to_call, subscriber_config, publisher_config = read_config(config_file)
    preexisting_files = check_existing_files(publisher_config)

    with closing(create_publisher_from_dict_config(publisher_config["publisher_settings"])) as pub:
        pub.start()
        if message_file is None:
            gen = run_from_new_subscriber(command_to_call, subscriber_config)
        else:
            gen = run_from_message_file(command_to_call, message_file)
        for log_output, mda in gen:
            try:
                message, preexisting_files = generate_message(publisher_config, mda, log_output, preexisting_files)
                logger.debug(f"Sending message = {message}")
                pub.send(str(message))
            except FileNotFoundError:
                logger.debug("We could not find any new files, so no message will be sent.")


def generate_message(publisher_config, mda, log_output, preexisting_files):
    """Generate message from either the log output or existing files."""
    try:
        message = generate_message_from_log_output(publisher_config, mda, log_output)
    except KeyError:
        message = generate_message_from_expected_files(publisher_config, mda, preexisting_files)
        preexisting_files = check_existing_files(publisher_config)

    return message, preexisting_files


def run_from_message_file(command_to_call, message_file):
    """Run the command on message file."""
    with open(message_file) as fd:
        messages = (Message(rawstr=line) for line in fd if line)
        yield from run_on_messages(command_to_call, messages)


def check_existing_files(publisher_config):
    """Check for previously generated files."""
    filepattern = publisher_config.get("expected_files", "")
    return set(glob(filepattern))


def read_config(config_file: Path):
    """Read the configuration file."""
    with open(config_file) as fd:
        config: dict[str, object] = yaml.safe_load(fd.read())
    return curate_config(config)


def curate_config(config):
    """Validate the configuration file."""
    publisher_config = config["publisher_config"]
    if "output_files_log_regex" not in publisher_config and "expected_files" not in publisher_config:
        raise KeyError("Missing ways to identify output files. "
                       "Either provide 'expected_files' or "
                       "'output_files_log_regex' in the config file.")

    subscriber_config = config["subscriber_config"]
    logger.debug("Subscriber config settings: ")
    for item, val in subscriber_config.items():
        logger.debug(f"{item} = {str(val)}")

    return config["script"], subscriber_config, publisher_config


def run_from_new_subscriber(command, subscriber_settings):
    """Run the command with files gotten from a new subscriber."""
    logger.debug("Run from new subscriber...")
    with closing(create_subscriber_from_dict_config(subscriber_settings)) as sub:
        yield from run_on_messages(command, sub.recv())


def run_on_messages(command, messages):
    """Run the command on files from messages."""
    try:
        num_workers = command.get("workers", 1)
    except AttributeError:
        num_workers = 1
    pool = ThreadPool(num_workers)
    run_command_on_message = partial(run_on_single_message, command)

    yield from pool.imap_unordered(run_command_on_message, select_messages(messages))


def select_messages(messages):
    """Select only valid messages."""
    accepted_message_types = ["file", "dataset"]
    for message in messages:
        if message.type not in accepted_message_types:
            continue
        yield message


def run_on_single_message(command: dict[str, str | int] | Path | str,
                          message: Message) -> tuple[bytes, dict[str, object]]:
    """Run the command on files from message."""
    metadata = message.data.copy()
    try:  # file
        files = [metadata.pop("uri")]
    except KeyError:  # dataset
        files = []
        files.extend(info["uri"] for info in metadata.pop("dataset"))
    command_to_call = get_command_to_call(command, metadata)
    return run_on_files(command_to_call, files), message.data


def get_command_to_call(command: dict[str, str | int] | Path | str, metadata: dict[str, str]) -> str:
    """Get the command string to call."""
    try:
        command_to_call = command["command"]
    except TypeError:
        command_to_call = os.fspath(command)
    return command_to_call.format(**metadata)


def run_on_files(command: str, files: list[str]) -> bytes | None:
    """Run the command of files."""
    if not files:
        return
    logger.info(f"Start running command {command} on files {files}")
    process = Popen([*command.split(), *files], stdout=PIPE, stderr=PIPE)  # noqa: S603
    out, err = process.communicate()
    logger.debug(f"After having run the script: [stdout]{out}\n[stderr]{err}")
    return out + err


def get_newfiles_from_regex_and_logoutput(pattern, log_output):
    """From a regex-pattern and the log-output determine the new files just generated and logged."""
    logger.debug(f"Matching regex-pattern: {pattern} from log output")
    logger.debug(log_output)
<<<<<<< HEAD
    if isinstance(log_output, bytes):
        log_output = log_output.decode("utf-8")
=======
    with contextlib.suppress(AttributeError):
        log_output = log_output.decode('utf-8')
>>>>>>> 47a834f1

    new_files = re.findall(pattern, log_output)
    logger.debug(f"Output files identified from log output = {new_files}")
    return new_files

def generate_message_from_log_output(publisher_config, mda, log_output):
    """Generate message for the filenames present in the log output."""
    pattern = publisher_config["output_files_log_regex"]
    new_files = get_newfiles_from_regex_and_logoutput(pattern, log_output)
    message = generate_message_from_new_files(publisher_config, new_files, mda)
    return message


def generate_message_from_expected_files(pub_config, extra_metadata=None, preexisting_files=None):
    """Generate a message containing the expected files."""
    new_files = find_new_files(pub_config, preexisting_files or set())

    return generate_message_from_new_files(pub_config, new_files, extra_metadata)


def generate_message_from_new_files(pub_config, new_files, extra_metadata):
    """Generate a message containing the new files."""
    if not new_files:
        raise FileNotFoundError("No new files were found.")

    metadata = populate_metadata(extra_metadata, pub_config.get("static_metadata", {}))
    dataset = []
    for filepath in sorted(new_files):
        filename = os.path.basename(filepath)
        dataset.append(dict(uid=filename, uri=filepath))
    if len(new_files) == 1:
        metadata.update(dataset[0])
        message_type = "file"
    else:
        metadata["dataset"] = dataset
        message_type = "dataset"
    return Message(pub_config["topic"], message_type, metadata)


def find_new_files(pub_config, preexisting_files):
    """Find new files matching the file pattern."""
    return check_existing_files(pub_config) - preexisting_files


def populate_metadata(extra_metadata, static_metadata):
    """Populate the metadata."""
    metadata = {}
    if extra_metadata is not None:
        metadata.update(extra_metadata)
        metadata.pop("uri", None)
        metadata.pop("uid", None)
        metadata.pop("dataset", None)
    metadata.update(static_metadata)
    return metadata<|MERGE_RESOLUTION|>--- conflicted
+++ resolved
@@ -23,11 +23,11 @@
 
 """
 import argparse
+import contextlib
 import logging
 import logging.config
 import os
 import re
-from contextlib import closing
 from functools import partial
 from glob import glob
 from multiprocessing.pool import ThreadPool
@@ -80,7 +80,7 @@
     command_to_call, subscriber_config, publisher_config = read_config(config_file)
     preexisting_files = check_existing_files(publisher_config)
 
-    with closing(create_publisher_from_dict_config(publisher_config["publisher_settings"])) as pub:
+    with contextlib.closing(create_publisher_from_dict_config(publisher_config["publisher_settings"])) as pub:
         pub.start()
         if message_file is None:
             gen = run_from_new_subscriber(command_to_call, subscriber_config)
@@ -145,7 +145,7 @@
 def run_from_new_subscriber(command, subscriber_settings):
     """Run the command with files gotten from a new subscriber."""
     logger.debug("Run from new subscriber...")
-    with closing(create_subscriber_from_dict_config(subscriber_settings)) as sub:
+    with contextlib.closing(create_subscriber_from_dict_config(subscriber_settings)) as sub:
         yield from run_on_messages(command, sub.recv())
 
 
@@ -207,13 +207,8 @@
     """From a regex-pattern and the log-output determine the new files just generated and logged."""
     logger.debug(f"Matching regex-pattern: {pattern} from log output")
     logger.debug(log_output)
-<<<<<<< HEAD
-    if isinstance(log_output, bytes):
+    with contextlib.suppress(AttributeError):
         log_output = log_output.decode("utf-8")
-=======
-    with contextlib.suppress(AttributeError):
-        log_output = log_output.decode('utf-8')
->>>>>>> 47a834f1
 
     new_files = re.findall(pattern, log_output)
     logger.debug(f"Output files identified from log output = {new_files}")
@@ -230,7 +225,6 @@
 def generate_message_from_expected_files(pub_config, extra_metadata=None, preexisting_files=None):
     """Generate a message containing the expected files."""
     new_files = find_new_files(pub_config, preexisting_files or set())
-
     return generate_message_from_new_files(pub_config, new_files, extra_metadata)
 
 
