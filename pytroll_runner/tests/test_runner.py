--- conflicted
+++ resolved
@@ -1,12 +1,9 @@
 """Tests for the pytroll runner."""
 import logging
 import os
-<<<<<<< HEAD
+import sys
 from datetime import datetime
 from pathlib import Path
-=======
-import sys
->>>>>>> a06266c2
 from unittest import mock
 
 import pytest
@@ -99,19 +96,11 @@
 
 
 @pytest.fixture
-<<<<<<< HEAD
-def command(tmp_path: Path) -> Path:
+def command(redirection_specification, tmp_path: Path) -> Path:
     """Make a command script that just prints out the files it got."""
     command_file = tmp_path / "myscript.sh"
     with open(command_file, "w") as fobj:
-        _ = fobj.write(script)
-=======
-def command(redirection_specification, tmp_path):
-    """Make a command script that just prints out the files it got."""
-    command_file = tmp_path / "myscript.sh"
-    with open(command_file, "w") as fobj:
-        fobj.write(script(redirection_specification))
->>>>>>> a06266c2
+        _ = fobj.write(script(redirection_specification))
     os.chmod(command_file, 0o700)
     return command_file
 
@@ -186,24 +175,15 @@
     return yaml_file
 
 
-<<<<<<< HEAD
-
 def test_run_on_files_passes_files_to_script(command: Path):
-=======
-def test_run_on_files_passes_files_to_script(command):
->>>>>>> a06266c2
     """Test that the script is called."""
     some_files = ["file1", "file2", "file3"]
     out = run_on_files(os.fspath(command), some_files)
     assert out
     assert out.decode().strip() == "Got " + " ".join(some_files)
 
-<<<<<<< HEAD
+
 def test_run_on_files_accepts_scripts_with_args(command: Path):
-=======
-
-def test_run_on_files_accepts_scripts_with_args(command):
->>>>>>> a06266c2
     """Test that the script is called."""
     some_files = ["file1", "file2", "file3"]
     out = run_on_files(str(command) + " -f -v -h", some_files)
